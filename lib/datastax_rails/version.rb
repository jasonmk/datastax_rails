--- conflicted
+++ resolved
@@ -1,8 +1,3 @@
 module DatastaxRails
-  # The current version of the gem
-<<<<<<< HEAD
   VERSION = "2.0.3"
-=======
-  VERSION = "2.0.2"
->>>>>>> 5e661378
 end